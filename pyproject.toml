# configuration approach followed:
# - whenever possible, prefer pyproject.toml
# - for configurations insufficiently supported by pyproject.toml, use setup.cfg instead
# - setup.py discouraged; minimal stub included only for compatibility with legacy tools

[build-system]
requires = ["poetry-core"]
build-backend = "poetry.core.masonry.api"

[tool.poetry]
name = "benchmark"
version = "0.1.0"
description = "A tool for benchmarking and hpo"
authors = [
    "Carlos Gomes <carlos.gomes@ibm.com>",
]
readme = "README.md"
repository = "https://github.ibm.com/GeoFM-Finetuning/benchmark"

[tool.poetry.dependencies]
<<<<<<< HEAD
python = ">= 3.10,<3.13"
=======
python = ">= 3.10, < 3.13"
>>>>>>> 3636e76c
click = "*"
# optional dependencies that can be opted in by apps.
pytest = { version = "*", optional = true }
pytest-cov = { version = "*", optional = true }
torch = ">=2.2.0"
torchvision = ">=0.17.0"
# terratorch = {git = "git@github.ibm.com:GeoFM-Finetuning/terratorch.git"}
# terratorch = {git = "git@github.ibm.com:GeoFM-Finetuning/terratorch.git", branch="feature/multimae"}
# terratorch = {git = "https://github.com/IBM/terratorch.git", branch="feature/geobench_partitions"}
# terratorch = {git = "https://github.com/IBM/terratorch.git", branch="feature/scale_mae_simplify"}
<<<<<<< HEAD
# terratorch = {git = "https://github.com/IBM/terratorch.git"}
terratorch = "*"
=======
terratorch = {git = "https://github.com/IBM/terratorch.git"}
>>>>>>> 3636e76c

# temporal lat lon encoding
# terratorch = {path = "/u/carlosgomes/terratorch_os/terratorch"}
more-itertools = "^10.2.0"
mlflow = "^2.10.2"
importlib-metadata = "4.13.0"
numpy = "^1.26.0"
optuna = "^3.5.0"
tabulate = "^0.9.0"
types-tabulate = "^0.9.0.20240106"
ray = {extras = ["default"], version = "^2.37.0"}
gputil = "^1.4.0"
asyncio = "^3.4.3"
opencv-python-headless = "^4.9.0.80"
h5py = "^3.10.0"
hpbandster = "^0.7.4"
configspace = "^0.7.1"
optuna-integration = "^3.6.0"
torchmetrics = ">=0.10,<1.3.2"
<<<<<<< HEAD
numpy = "1.26.4"
albucore = "0.0.16"
mkdocs-material = "^9.5.38"
mkdocs-autorefs = "^1.2.0"
mkdocstrings = {extras = ["python"], version = "^0.26.1"}
# geobench = {git = "https://github.com/ServiceNow/geo-bench.git"}
geobench = ">=1.0.0"
=======
albucore = "0.0.16"
setuptools = "^75.1.0"
wheel = "^0.44.0"
>>>>>>> 3636e76c

[tool.poetry.extras]
test = ["pytest", "pytest-cov"]

[tool.poetry.group.dev]
optional = false

[tool.poetry.group.dev.dependencies]
pytest = "*"
pytest-cov = "*"
black = "*"
flake8 = "*"
pep8-naming = "*"
mypy = "*"
six = "*"
myst-parser = "*"
ruff = "^0.2.2"
debugpy = "^1.8.1"
ipykernel = "^6.29.5"

[tool.poetry.scripts]
benchmark = "benchmark.backbone_benchmark:main"
ray_benchmark = "benchmark.benchmark_ray:main"
repeat_experiments = "benchmark.repeat_best_experiment:main"

[tool.black]
line-length = 88
skip-string-normalization = false
target-version = ['py37']

[tool.isort]
multi_line_output = 3
include_trailing_comma = true
force_grid_wrap = 0
use_parentheses = true
ensure_newline_before_comments = true
line_length = 88
force_to_top = ["rdkit", "scikit-learn"]

[tool.mypy]
check_untyped_defs = true

[[tool.mypy.overrides]]
module = "pytest.*"
ignore_missing_imports = true<|MERGE_RESOLUTION|>--- conflicted
+++ resolved
@@ -18,11 +18,7 @@
 repository = "https://github.ibm.com/GeoFM-Finetuning/benchmark"
 
 [tool.poetry.dependencies]
-<<<<<<< HEAD
 python = ">= 3.10,<3.13"
-=======
-python = ">= 3.10, < 3.13"
->>>>>>> 3636e76c
 click = "*"
 # optional dependencies that can be opted in by apps.
 pytest = { version = "*", optional = true }
@@ -32,13 +28,8 @@
 # terratorch = {git = "git@github.ibm.com:GeoFM-Finetuning/terratorch.git"}
 # terratorch = {git = "git@github.ibm.com:GeoFM-Finetuning/terratorch.git", branch="feature/multimae"}
 # terratorch = {git = "https://github.com/IBM/terratorch.git", branch="feature/geobench_partitions"}
-# terratorch = {git = "https://github.com/IBM/terratorch.git", branch="feature/scale_mae_simplify"}
-<<<<<<< HEAD
+terratorch = {git = "https://github.com/IBM/terratorch.git", branch="feature/scale_mae_simplify"}
 # terratorch = {git = "https://github.com/IBM/terratorch.git"}
-terratorch = "*"
-=======
-terratorch = {git = "https://github.com/IBM/terratorch.git"}
->>>>>>> 3636e76c
 
 # temporal lat lon encoding
 # terratorch = {path = "/u/carlosgomes/terratorch_os/terratorch"}
@@ -58,19 +49,6 @@
 configspace = "^0.7.1"
 optuna-integration = "^3.6.0"
 torchmetrics = ">=0.10,<1.3.2"
-<<<<<<< HEAD
-numpy = "1.26.4"
-albucore = "0.0.16"
-mkdocs-material = "^9.5.38"
-mkdocs-autorefs = "^1.2.0"
-mkdocstrings = {extras = ["python"], version = "^0.26.1"}
-# geobench = {git = "https://github.com/ServiceNow/geo-bench.git"}
-geobench = ">=1.0.0"
-=======
-albucore = "0.0.16"
-setuptools = "^75.1.0"
-wheel = "^0.44.0"
->>>>>>> 3636e76c
 
 [tool.poetry.extras]
 test = ["pytest", "pytest-cov"]
