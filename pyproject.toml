--- conflicted
+++ resolved
@@ -73,12 +73,7 @@
 "configspace",
 "optuna-integration",
 "seaborn",
-<<<<<<< HEAD
-# temporary fix to use AugmentationSequential from torchgeo
-"torchgeo<0.7.1"
-=======
 "torchgeo"
->>>>>>> 6a8b93ed
 ]
 
 [project.urls]
@@ -132,11 +127,7 @@
 
 [[tool.mypy.overrides]]
 module = "pytest.*"
-<<<<<<< HEAD
-ignore_missing_imports = true
-=======
 ignore_missing_imports = true
 
 # [tool.pytest.ini_options]
-# addopts = "--cov=benchmark --cov-report html"
->>>>>>> 6a8b93ed
+# addopts = "--cov=benchmark --cov-report html"