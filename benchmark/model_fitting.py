"""
This module contains all the logic for fitting models
"""

import abc
import copy
import dataclasses
import importlib
import os
import shutil
import types
import uuid
import warnings
from abc import abstractmethod
from functools import wraps
from typing import Any, Callable
import pandas as pd
import lightning.pytorch as pl
import mlflow
import optuna
from lightning import Callback, Trainer
from lightning.pytorch.callbacks import (
    EarlyStopping,
    LearningRateMonitor,
    ModelCheckpoint,
    Timer,
)
from lightning.pytorch.loggers.mlflow import MLFlowLogger

# from ray.air.integrations.mlflow import
from optuna.integration import PyTorchLightningPruningCallback
from ray import tune
from ray.air import CheckpointConfig, RunConfig
from ray.train._internal.storage import StorageContext
from ray.tune.experiment import Trial

# for ddp in the future if required
# import ray
# from ray.train import report
# from ray import train
# from ray.air import CheckpointConfig, ScalingConfig
# from ray.train.lightning import (
#     RayDeepSpeedStrategy,
#     RayLightningEnvironment,
#     RayTrainReportCallback,
#     prepare_trainer,
# )
# from ray.train.torch import TorchTrainer
from ray.tune.integration.pytorch_lightning import TuneReportCheckpointCallback
from ray.tune.schedulers import FIFOScheduler, TrialScheduler
from ray.tune.schedulers.hb_bohb import HyperBandForBOHB
from ray.tune.search import SearchAlgorithm, Searcher
from ray.tune.search.bohb import TuneBOHB
from ray.tune.search.optuna import OptunaSearch
from terratorch.tasks import PixelwiseRegressionTask, SemanticSegmentationTask
from torchgeo.datamodules import BaseDataModule
from torchgeo.trainers import BaseTask

<<<<<<< HEAD
from benchmark_types import (
=======
from benchmark.benchmark_types import (
>>>>>>> 66bfc003
    ParameterBounds,
    ParameterTypeEnum,
    TrainingSpec,
    optimization_space_type,
    recursive_merge,
    valid_task_types,
)

os.environ["TUNE_DISABLE_AUTO_CALLBACK_LOGGERS"] = (
    "1"  # disable tune loggers, will add csv and json manually. If this is not here, it will log to tensorboard automatically
)

SEED = 42


class ParameterPicker(abc.ABC):
    @abstractmethod
    def pick_categorical(self, variable, choices):
        pass

    @abstractmethod
    def pick_int(self, variable, low, high):
        pass

    @abstractmethod
    def pick_float(self, variable, low, high, log=False):
        pass


class OptunaParameterPicker(ParameterPicker):
    def __init__(self, trial: optuna.Trial):
        super().__init__()
        self.trial = trial

    def pick_categorical(self, variable, choices):
        return self.trial.suggest_categorical(variable, choices)

    def pick_int(self, variable, low, high):
        return self.trial.suggest_int(variable, low, high)

    def pick_float(self, variable, low, high, log=False):
        return self.trial.suggest_float(variable, low, high, log=log)


class RayTuneParameterPicker(ParameterPicker):
    def __init__(self):
        super().__init__()

    def pick_categorical(self, variable, choices):
        return tune.choice(choices)

    def pick_int(self, variable, low, high):
        return tune.quniform(low, high, 1)

    def pick_float(self, variable, low, high, log=False):
        if log:
            return tune.loguniform(low, high)
        return tune.uniform(low, high)


class _TuneReportCallback(TuneReportCheckpointCallback, pl.Callback):
    def __init__(self, *args, **kwargs):
        super().__init__(*args, **kwargs)


def inject_hparams(training_spec: TrainingSpec, config: dict):
    # treat batch size specially
    config_without_batch_size = copy.deepcopy(config)
    batch_size: int | None = config_without_batch_size.pop("batch_size", None)  # type: ignore
    datamodule_with_generated_hparams = copy.deepcopy(training_spec.task.datamodule)
    if batch_size:
        datamodule_with_generated_hparams.batch_size = batch_size

    terratorch_task_with_generated_hparams = copy.deepcopy(
        training_spec.task.terratorch_task
    )
    recursive_merge(terratorch_task_with_generated_hparams, config_without_batch_size)
<<<<<<< HEAD

    task_with_generated_hparams = dataclasses.replace(
        training_spec.task,
        terratorch_task=terratorch_task_with_generated_hparams,
        datamodule=datamodule_with_generated_hparams,
    )
    training_spec_with_generated_hparams = dataclasses.replace(
        training_spec, task=task_with_generated_hparams
    )
    return training_spec_with_generated_hparams

=======

    task_with_generated_hparams = dataclasses.replace(
        training_spec.task,
        terratorch_task=terratorch_task_with_generated_hparams,
        datamodule=datamodule_with_generated_hparams,
    )
    training_spec_with_generated_hparams = dataclasses.replace(
        training_spec, task=task_with_generated_hparams
    )
    return training_spec_with_generated_hparams

>>>>>>> 66bfc003
def get_default_callbacks(early_stop_patience: int | None, max_run_duration: str | None) -> list[Callback]:
    default_callbacks: list[Callback] = [
        LearningRateMonitor(logging_interval="epoch"),
    ]
    if early_stop_patience is not None:
        default_callbacks.append(
            EarlyStopping("val/loss", patience=early_stop_patience)
        )
    if max_run_duration is not None:
        default_callbacks.append(
            Timer(duration=max_run_duration)
        )
    return default_callbacks

def generate_parameters(
    parameter_picker: ParameterPicker,
    current_hparams: dict,
    hparam_space: dict,
    ignore_keys: set[str] | None = None,
    dictionary_position: list[str] | None = None,
):
    if ignore_keys is None:
        ignore_keys = set()
    if dictionary_position is None:
        dictionary_position = []
    _generate_parameters(
        parameter_picker,
        current_hparams,
        hparam_space,
        ignore_keys,
        dictionary_position,
    )


def _generate_parameters(
    parameter_picker: ParameterPicker,
    current_hparams: dict,
    hparam_space: dict,
    ignore_keys: set[str],
    dictionary_position: list[str],
):
    for parameter, space in hparam_space.items():
        if parameter in ignore_keys:
            continue
        # if its a dictionary, continue to recurse
        if isinstance(space, dict):
            if parameter not in current_hparams:
                current_hparams[parameter] = {}
            dictionary_position.append(parameter)
            _generate_parameters(
                parameter_picker,
                current_hparams[parameter],
                hparam_space[parameter],
                ignore_keys,
                dictionary_position,
            )
            dictionary_position.pop()
        # if not, get a value from the parameter_picker and insert it with the name prepended by the dictionary position
        # this is important so that the full path of the parameter is used
        # this will avoid confusion between parameters with the same name but from different components
        else:
            full_parameter_name = ".".join(dictionary_position + [parameter])
            if isinstance(space, list):
                suggestion = parameter_picker.pick_categorical(
                    full_parameter_name, space
                )
                if suggestion is None:
                    raise Exception(
                        f"Optuna suggested None for parameter {full_parameter_name}"
                    )
                current_hparams[parameter] = suggestion
            elif isinstance(space, ParameterBounds):
                match space.type:
                    case ParameterTypeEnum.integer:
                        current_hparams[parameter] = parameter_picker.pick_int(
                            full_parameter_name,
                            int(space.min),
                            int(space.max),
                        )
                    case ParameterTypeEnum.real:
                        current_hparams[parameter] = parameter_picker.pick_float(
                            full_parameter_name, space.min, space.max, log=space.log
                        )
                    case _:
                        raise Exception(
                            f"Type {space.type} not recognized. Suggest one of {[e.value for e in ParameterTypeEnum]}"
                        )
            else:
                raise Exception(
                    "Leaves of optimization space must be lists or ParameterBounds"
                )
            
###########################################
########### SINGLE NODE - OPTUNA ##########
###########################################
def launch_training(
    trainer: Trainer,
    task: BaseTask,
    datamodule: BaseDataModule,
    run_name: str,
    experiment_name: str,
    metric: str,
    storage_uri: str,
    parent_run_id: str,
    direction: str,
    test_models: bool,
    delete_models_after_testing: bool,
) -> float:
    with mlflow.start_run(run_name=run_name, nested=True) as run:
        mlflow.set_tag("mlflow.parentRunId", parent_run_id)
        # explicitly log batch_size. Since it is not a model param, it will not be logged
        mlflow.log_param("batch_size", datamodule.batch_size)

        trainer.logger = MLFlowLogger(
            experiment_name=experiment_name,
            run_id=run.info.run_id,
            save_dir=storage_uri,
            log_model=not delete_models_after_testing,
        )
        trainer.fit(task, datamodule=datamodule)
        if test_models:
            trainer.test(ckpt_path="best", datamodule=datamodule)
        if delete_models_after_testing:
            # delete the checkpoints folder in the run
            ckpts_folder = os.path.join(
                trainer.logger.save_dir,
                str(trainer.logger.name),
                trainer.logger.version,
                "checkpoints",
            )
            shutil.rmtree(ckpts_folder)

        client = mlflow.tracking.MlflowClient(
            tracking_uri=storage_uri,
        )

        if not metric.startswith("val/"):
            raise Exception(
                f"Metric {metric} does not start with `val/`. Please choose a validation metric"
            )
<<<<<<< HEAD
        metric_values = [m.value for m in metric_history]
        if direction == "max":
            return max(metric_values)
=======
        for_pd_collect = []
        val_metrics_names = []
        for metric_name in client.get_run(run.info.run_id).data.metrics:
            if metric_name.startswith("val/"):
                val_metrics_names.append(metric_name)
                val_metric_history = client.get_metric_history(
                    run.info.run_id, metric_name
                )
                pd_convertible_metric_history = [
                    {
                        "metric_name": mm.key,
                        "step": mm.step,
                        "value": mm.value,
                    }
                    for mm in val_metric_history
                ]
                for_pd_collect += pd_convertible_metric_history
        df_val_metrics = pd.DataFrame.from_records(for_pd_collect)
        df_val_metrics = df_val_metrics.set_index(
            ["metric_name", "step"], verify_integrity=True
        )
        series_val_metrics = df_val_metrics["value"]
        if direction == "max":
            best_step = series_val_metrics[metric].idxmax()
>>>>>>> 66bfc003
        elif direction == "min":
            best_step = series_val_metrics[metric].idxmin()
        else:
            raise Exception(f"Direction must be `max` or `min` but got {direction}")
<<<<<<< HEAD
=======

        for val_metric_name in val_metrics_names:
            mlflow.log_metric(
                f"best_step_{val_metric_name}",
                series_val_metrics[(val_metric_name, best_step)],
            )

        return series_val_metrics[(metric, best_step)]
>>>>>>> 66bfc003


def fit_model(
    training_spec: TrainingSpec,
    lightning_task_class: valid_task_types,
    run_name: str,
    experiment_name: str,
    storage_uri: str,
    parent_run_id: str,
    trial: optuna.Trial | None = None,
    save_models: bool = False,
<<<<<<< HEAD
=======
    test_models: bool = False,
>>>>>>> 66bfc003
) -> tuple[float, str]:
    pl.seed_everything(SEED, workers=True)
    training_spec_copy = copy.deepcopy(training_spec)
    task = training_spec_copy.task
<<<<<<< HEAD

    #print(f"\ntask: {task}")
=======
>>>>>>> 66bfc003

    if lightning_task_class in [
        SemanticSegmentationTask,
        PixelwiseRegressionTask,
    ]:
        task.terratorch_task["plot_on_val"] = False
<<<<<<< HEAD
    #print("\n initializing lightning_task")
    lightning_task = lightning_task_class(**task.terratorch_task)

    #print(f"\nlightning_task: {lightning_task}")
    #print(f"\nlightning_task model: {lightning_task.model}")

=======
    lightning_task = lightning_task_class(**task.terratorch_task)

>>>>>>> 66bfc003
    if len(training_spec.trainer_args.get("callbacks", [])) > 0:
        warnings.warn(
            "Callbacks passed to trainer. Make sure these are stateless, as they will not be reinitialized for each task!"
        )
    default_callbacks: list[Callback] = get_default_callbacks(task.early_stop_patience, task.max_run_duration)

    if task.early_prune and trial is not None:
        default_callbacks.append(
            PyTorchLightningPruningCallback(trial, monitor="val/loss")
        )
<<<<<<< HEAD
=======

    delete_models_after_testing = False
    if test_models and not save_models:
        # we need to save the models during training to be able to test but can be deleted afterwards
        save_models = True
        delete_models_after_testing = True
>>>>>>> 66bfc003

    if save_models:
        default_callbacks.append(
            ModelCheckpoint(monitor=task.metric, mode=task.direction)
        )
    if "enable_checkpointing" in training_spec_copy.trainer_args:
        warnings.warn(f"enable_checkpointing found. Will be overwritten to the value of save_models {save_models}")
    training_spec_copy.trainer_args["enable_checkpointing"] = save_models
    training_spec_copy.trainer_args["enable_progress_bar"] = training_spec_copy.trainer_args.get("enable_progress_bar", True)
    # get callbacks (set to empty list if none defined) and extend with default ones
    training_spec_copy.trainer_args.setdefault("callbacks", []).extend(
        default_callbacks
    )  # type: ignore

    trainer = Trainer(**training_spec_copy.trainer_args)

    return launch_training(
        trainer,
        lightning_task,
        task.datamodule,
        run_name,
        experiment_name,
        task.metric,
        storage_uri,
        parent_run_id,
        task.direction,
        test_models=test_models,
        delete_models_after_testing=delete_models_after_testing,
    ), task.metric


def fit_model_with_hparams(
    training_spec: TrainingSpec,
    lightning_task_class: valid_task_types,
    run_name: str,
    experiment_name: str,
    hparam_space: optimization_space_type,
    storage_uri: str,
    parent_run_id: str,
    save_models: bool,
<<<<<<< HEAD
=======
    test_models: bool,
>>>>>>> 66bfc003
    trial: optuna.Trial,
) -> float:
    """
    Generate parameters using the optuna trial from the given parameters.
    Then inject these into the given task.
    It is important to make sure to not overwrite the task passed in the arguments, or these updates may affect
    subsequent trials.
    """
    current_hparams: dict[str, int | float | str | bool] = {}
    task = training_spec.task
    generate_parameters(
        OptunaParameterPicker(trial),
        current_hparams,
        hparam_space,
        ignore_keys=task.optimization_except,
    )

    training_spec_with_generated_hparams = inject_hparams(training_spec, current_hparams)
    run_name = f"{run_name}_{trial.number}"
    return fit_model(
        training_spec_with_generated_hparams,
        lightning_task_class,
        run_name,
        experiment_name,
        storage_uri,
        parent_run_id,
        trial,
        save_models=save_models,
<<<<<<< HEAD
=======
        test_models=test_models,
>>>>>>> 66bfc003
    )[0]  # return only the metric value for optuna


###########################################
########### MULTI NODE - RAY ##############
###########################################


def ray_tune_model(
    training_spec: TrainingSpec,
    lightning_task_class: valid_task_types,
    hparam_space: optimization_space_type,
    storage_uri: str,
    ray_storage_path: str,
    experiment_name: str,
    save_models: bool,
    num_trials: int,
    backbone_import: str | None = None,
    searcher: Searcher | SearchAlgorithm | None = None,
) -> tune.ResultGrid:
    
    if not searcher:
        raise ValueError("searcher must be specified")
    trainable = tune.with_parameters(
        ray_fit_model,
        training_spec=training_spec,
        lightning_task_class=lightning_task_class,
        storage_uri=storage_uri,
        experiment_name=experiment_name,
        parent_run_id=mlflow.active_run().info.run_id,
        save_models=save_models,
        backbone_import=backbone_import,
    )

    current_hparams: dict[str, int | float | str | bool] = {}
    task = training_spec.task
    generate_parameters(
        RayTuneParameterPicker(),
        current_hparams,
        hparam_space,
        ignore_keys=task.optimization_except,
    )

    # Early stopping
    # It is unclear if this is working properly when checkpoints are disabled
    if task.early_prune:
        search_alg: Searcher | SearchAlgorithm = TuneBOHB()
        scheduler: TrialScheduler = HyperBandForBOHB(
            time_attr="training_iteration",
            max_t=training_spec.trainer_args["max_epochs"],
            reduction_factor=2,
            stop_last_trials=False,
        )
        if not save_models:
            raise RuntimeWarning(
                "It is unclear if using `early_prune=True` with `save_models=False` produces correct results."
            )
    else:
        scheduler = FIFOScheduler()
        search_alg = searcher

    # monkey patch scheduler to add trial storage dir
    def decorate_to_add_trial_info(fn: Callable):
        old_fn = fn

        @wraps(fn)
        def new_func(self, tune_controller, trial: Trial):
            trial.config["trial_storage"] = trial.storage
            return old_fn(tune_controller, trial)

        return new_func

    scheduler.on_trial_add = types.MethodType(
        decorate_to_add_trial_info(scheduler.on_trial_add), scheduler
    )

    # for ddp if required in the future
    # scaling_config = ScalingConfig(
    #     use_gpu=True,
    #     num_workers=1,
    #     resources_per_worker={"CPU": 4, "GPU": 1},
    #     trainer_resources={"CPU": 1, "GPU": 0},
    # )
    # ray_trainer = TorchTrainer(
    #     trainable,
    #     scaling_config=scaling_config,
    # )

    trainable_with_resources = tune.with_resources(
        trainable, resources={"cpu": 8, "gpu": 1}
    )

    storage_path = os.path.join(ray_storage_path, experiment_name)
    tuner = tune.Tuner(
        trainable_with_resources,
        tune_config=tune.TuneConfig(
            metric=task.metric,
            mode=task.direction,
            num_samples=num_trials,
            search_alg=search_alg,
            scheduler=scheduler,
            reuse_actors=False,
        ),
        run_config=RunConfig(
            name=mlflow.active_run().info.run_name,
            storage_path=storage_path,
            callbacks=[
                tune.logger.CSVLoggerCallback(),
                tune.logger.JsonLoggerCallback(),
                # RayLogArtifactsMlFlowCallback(),
            ],
            checkpoint_config=CheckpointConfig(
                num_to_keep=1,
                checkpoint_score_attribute=task.metric,
                checkpoint_score_order=task.direction,
            )
            if save_models
            else None,
            # stop={"training_iteration": training_spec.trainer_args["max_epochs"]},
        ),
        param_space=current_hparams,
    )
    results = tuner.fit()
    return results

def _generate_random_name(task_name: str):
    # needed since the random names from mlflow are affected by the seed
    # so they are always the same
    return f"{task_name}_{uuid.uuid4().hex[:8]}"

def ray_fit_model(
    config: dict,
    training_spec: TrainingSpec,
    lightning_task_class: valid_task_types,
    storage_uri: str,
    experiment_name: str,
    parent_run_id: str,
    save_models: bool = True,
    backbone_import: str | None = None,
) -> None:
    if backbone_import:
        importlib.import_module(backbone_import)
    print(config)
    pl.seed_everything(SEED, workers=True)
    tune.utils.wait_for_gpu(
        target_util=0.07, delay_s=10, retry=50
    )  # sometimes process needs some time to release GPU

    trial_storage: StorageContext = config.pop("trial_storage", None)    

    training_spec_with_generated_hparams = inject_hparams(training_spec, config)
    task = training_spec_with_generated_hparams.task

    if lightning_task_class in [
        SemanticSegmentationTask,
        PixelwiseRegressionTask,
    ]:
        task.terratorch_task["plot_on_val"] = False
    lightning_task = lightning_task_class(**task.terratorch_task)

    if len(training_spec.trainer_args.get("callbacks", [])) > 0:
        warnings.warn(
            "Callbacks passed to trainer. Make sure these are stateless, as they will not be reinitialized for each task!"
        )

    default_callbacks: list[Callback] = get_default_callbacks(task.early_stop_patience, task.max_run_duration)
    default_callbacks.append(_TuneReportCallback(metrics=[task.metric], save_checkpoints=save_models))

    if "enable_checkpointing" in training_spec_with_generated_hparams.trainer_args:
        warnings.warn("enable_checkpointing found. Will be overwritten to False as ray will be responsible for saving models.")
    training_spec_with_generated_hparams.trainer_args["enable_checkpointing"] = False
    if "enable_progress_bar" in training_spec_with_generated_hparams.trainer_args:
        warnings.warn("enable_progress_bar found. Will be overwritten to False")
    training_spec_with_generated_hparams.trainer_args["enable_progress_bar"] = False
    
    # get callbacks (set to empty list if none defined) and extend with default ones
    training_spec_with_generated_hparams.trainer_args.setdefault(
        "callbacks", []
    ).extend(default_callbacks)

    trainer = Trainer(**training_spec_with_generated_hparams.trainer_args)


    # trainer = prepare_trainer(trainer)

    mlflow.set_tracking_uri(storage_uri)
    mlflow.set_experiment(experiment_name)

    with mlflow.start_run(run_name=_generate_random_name(training_spec.task.name), parent_run_id=parent_run_id) as run:
        trainer.logger = MLFlowLogger(
            experiment_name=experiment_name,
            run_id=run.info.run_id,
            run_name=run.info.run_name,
            save_dir=storage_uri,
            log_model=save_models,
        )

        # explicitly log batch_size. Since it is not a model param, it will not be logged
        mlflow.log_param("batch_size", task.datamodule.batch_size)
        trainer.fit(lightning_task, datamodule=task.datamodule)
        print("Trial Storage: ", trial_storage.trial_fs_path)
        if trial_storage is not None:
            mlflow.log_artifacts(trial_storage.trial_fs_path)<|MERGE_RESOLUTION|>--- conflicted
+++ resolved
@@ -56,11 +56,7 @@
 from torchgeo.datamodules import BaseDataModule
 from torchgeo.trainers import BaseTask
 
-<<<<<<< HEAD
-from benchmark_types import (
-=======
 from benchmark.benchmark_types import (
->>>>>>> 66bfc003
     ParameterBounds,
     ParameterTypeEnum,
     TrainingSpec,
@@ -138,7 +134,6 @@
         training_spec.task.terratorch_task
     )
     recursive_merge(terratorch_task_with_generated_hparams, config_without_batch_size)
-<<<<<<< HEAD
 
     task_with_generated_hparams = dataclasses.replace(
         training_spec.task,
@@ -150,19 +145,6 @@
     )
     return training_spec_with_generated_hparams
 
-=======
-
-    task_with_generated_hparams = dataclasses.replace(
-        training_spec.task,
-        terratorch_task=terratorch_task_with_generated_hparams,
-        datamodule=datamodule_with_generated_hparams,
-    )
-    training_spec_with_generated_hparams = dataclasses.replace(
-        training_spec, task=task_with_generated_hparams
-    )
-    return training_spec_with_generated_hparams
-
->>>>>>> 66bfc003
 def get_default_callbacks(early_stop_patience: int | None, max_run_duration: str | None) -> list[Callback]:
     default_callbacks: list[Callback] = [
         LearningRateMonitor(logging_interval="epoch"),
@@ -268,8 +250,6 @@
     storage_uri: str,
     parent_run_id: str,
     direction: str,
-    test_models: bool,
-    delete_models_after_testing: bool,
 ) -> float:
     with mlflow.start_run(run_name=run_name, nested=True) as run:
         mlflow.set_tag("mlflow.parentRunId", parent_run_id)
@@ -280,74 +260,26 @@
             experiment_name=experiment_name,
             run_id=run.info.run_id,
             save_dir=storage_uri,
-            log_model=not delete_models_after_testing,
+            log_model=True,
         )
         trainer.fit(task, datamodule=datamodule)
-        if test_models:
-            trainer.test(ckpt_path="best", datamodule=datamodule)
-        if delete_models_after_testing:
-            # delete the checkpoints folder in the run
-            ckpts_folder = os.path.join(
-                trainer.logger.save_dir,
-                str(trainer.logger.name),
-                trainer.logger.version,
-                "checkpoints",
-            )
-            shutil.rmtree(ckpts_folder)
-
         client = mlflow.tracking.MlflowClient(
             tracking_uri=storage_uri,
         )
 
-        if not metric.startswith("val/"):
+        metric_history = client.get_metric_history(run.info.run_id, metric)
+        if len(metric_history) == 0:
             raise Exception(
-                f"Metric {metric} does not start with `val/`. Please choose a validation metric"
+                f"No values for metric {metric}. Choose a valid metric for this task"
             )
-<<<<<<< HEAD
         metric_values = [m.value for m in metric_history]
         if direction == "max":
             return max(metric_values)
-=======
-        for_pd_collect = []
-        val_metrics_names = []
-        for metric_name in client.get_run(run.info.run_id).data.metrics:
-            if metric_name.startswith("val/"):
-                val_metrics_names.append(metric_name)
-                val_metric_history = client.get_metric_history(
-                    run.info.run_id, metric_name
-                )
-                pd_convertible_metric_history = [
-                    {
-                        "metric_name": mm.key,
-                        "step": mm.step,
-                        "value": mm.value,
-                    }
-                    for mm in val_metric_history
-                ]
-                for_pd_collect += pd_convertible_metric_history
-        df_val_metrics = pd.DataFrame.from_records(for_pd_collect)
-        df_val_metrics = df_val_metrics.set_index(
-            ["metric_name", "step"], verify_integrity=True
-        )
-        series_val_metrics = df_val_metrics["value"]
-        if direction == "max":
-            best_step = series_val_metrics[metric].idxmax()
->>>>>>> 66bfc003
         elif direction == "min":
-            best_step = series_val_metrics[metric].idxmin()
+            return min(metric_values)
         else:
             raise Exception(f"Direction must be `max` or `min` but got {direction}")
-<<<<<<< HEAD
-=======
-
-        for val_metric_name in val_metrics_names:
-            mlflow.log_metric(
-                f"best_step_{val_metric_name}",
-                series_val_metrics[(val_metric_name, best_step)],
-            )
-
-        return series_val_metrics[(metric, best_step)]
->>>>>>> 66bfc003
+
 
 
 def fit_model(
@@ -359,36 +291,18 @@
     parent_run_id: str,
     trial: optuna.Trial | None = None,
     save_models: bool = False,
-<<<<<<< HEAD
-=======
-    test_models: bool = False,
->>>>>>> 66bfc003
 ) -> tuple[float, str]:
     pl.seed_everything(SEED, workers=True)
     training_spec_copy = copy.deepcopy(training_spec)
     task = training_spec_copy.task
-<<<<<<< HEAD
-
-    #print(f"\ntask: {task}")
-=======
->>>>>>> 66bfc003
 
     if lightning_task_class in [
         SemanticSegmentationTask,
         PixelwiseRegressionTask,
     ]:
         task.terratorch_task["plot_on_val"] = False
-<<<<<<< HEAD
-    #print("\n initializing lightning_task")
     lightning_task = lightning_task_class(**task.terratorch_task)
 
-    #print(f"\nlightning_task: {lightning_task}")
-    #print(f"\nlightning_task model: {lightning_task.model}")
-
-=======
-    lightning_task = lightning_task_class(**task.terratorch_task)
-
->>>>>>> 66bfc003
     if len(training_spec.trainer_args.get("callbacks", [])) > 0:
         warnings.warn(
             "Callbacks passed to trainer. Make sure these are stateless, as they will not be reinitialized for each task!"
@@ -399,15 +313,6 @@
         default_callbacks.append(
             PyTorchLightningPruningCallback(trial, monitor="val/loss")
         )
-<<<<<<< HEAD
-=======
-
-    delete_models_after_testing = False
-    if test_models and not save_models:
-        # we need to save the models during training to be able to test but can be deleted afterwards
-        save_models = True
-        delete_models_after_testing = True
->>>>>>> 66bfc003
 
     if save_models:
         default_callbacks.append(
@@ -434,8 +339,6 @@
         storage_uri,
         parent_run_id,
         task.direction,
-        test_models=test_models,
-        delete_models_after_testing=delete_models_after_testing,
     ), task.metric
 
 
@@ -448,10 +351,6 @@
     storage_uri: str,
     parent_run_id: str,
     save_models: bool,
-<<<<<<< HEAD
-=======
-    test_models: bool,
->>>>>>> 66bfc003
     trial: optuna.Trial,
 ) -> float:
     """
@@ -480,10 +379,6 @@
         parent_run_id,
         trial,
         save_models=save_models,
-<<<<<<< HEAD
-=======
-        test_models=test_models,
->>>>>>> 66bfc003
     )[0]  # return only the metric value for optuna
 
 
