"""
This module contains functions to re-run a best backbone with different seeds
"""

import copy
import importlib
import os
<<<<<<< HEAD
import glob
=======
>>>>>>> 66bfc003
import warnings
from ast import literal_eval
from random import randint
from typing import Any

import mlflow
import mlflow.entities
import pandas as pd
import numpy as np
import ray
import torch
from jsonargparse import CLI
from lightning import Callback, Trainer
from lightning.pytorch import seed_everything
from lightning.pytorch.callbacks import ModelCheckpoint
from tabulate import tabulate
from terratorch.tasks import PixelwiseRegressionTask, SemanticSegmentationTask
<<<<<<< HEAD

from lightning.pytorch.loggers.mlflow import MLFlowLogger
import time
=======
>>>>>>> 66bfc003

from benchmark.benchmark_types import (
    Defaults,
    Task,
    TrainingSpec,
    combine_with_defaults,
)
from benchmark.model_fitting import (
    get_default_callbacks,
    inject_hparams,
    valid_task_types,
)


@ray.remote(num_cpus=8, num_gpus=1)
<<<<<<< HEAD
def remote_fit(  #ANYTHING WITH RAY HAS NOT BEEN TESTED
    training_spec: TrainingSpec,
    lightning_task_class: valid_task_types,
    best_params: dict,
    seed: int,
    backbone_import: str | None = None
) -> float | None:
    seed_everything(seed, workers=True)
    if backbone_import:
        importlib.import_module(backbone_import)

    with mlflow.start_run(
    run_name= f"{task.name}_{seed}",
    nested=True,
    ) as run:
        
        training_spec_copy = copy.deepcopy(training_spec)
        training_spec_with_generated_hparams = inject_hparams(training_spec_copy, best_params)
        task = training_spec_with_generated_hparams.task

        if lightning_task_class in [
            SemanticSegmentationTask,
            PixelwiseRegressionTask,
        ]:
            task.terratorch_task["plot_on_val"] = False
        lightning_task = lightning_task_class(**task.terratorch_task)

        if len(training_spec.trainer_args.get("callbacks", [])) > 0:
            warnings.warn(
                "Callbacks passed to trainer. Make sure these are stateless, as they will not be reinitialized for each task!"
            )

        default_callbacks: list[Callback] = get_default_callbacks(task.early_stop_patience, task.max_run_duration)
        # get callbacks (set to empty list if none defined) and extend with default ones
        training_spec_with_generated_hparams.trainer_args.setdefault("callbacks", []).extend(
            default_callbacks
        )  # type: ignore
        if "enable_checkpointing" in training_spec_with_generated_hparams.trainer_args:
            warnings.warn("enable_checkpointing found. Will be overwritten to False as ray will be responsible for saving models.")
        training_spec_with_generated_hparams.trainer_args["enable_checkpointing"] = False
        if "enable_progress_bar" in training_spec_with_generated_hparams.trainer_args:
            warnings.warn("enable_progress_bar found. Will be overwritten to False")
        training_spec_with_generated_hparams.trainer_args["enable_progress_bar"] = False
        trainer = Trainer(**training_spec_with_generated_hparams.trainer_args)
        try:
            trainer.fit(lightning_task, datamodule=task.datamodule)
            metrics = trainer.test(
                lightning_task, datamodule=task.datamodule, verbose=False
            )
            metrics = metrics[0]
        except Exception as e:
            raise Exception(str(e))
    #        warnings.warn(str(e))
    #        return None
        test_metric = "test/" + task.metric.split("/")[1]
        mlflow.log_metric(f"test_{test_metric}", metrics[test_metric])
        return metrics[test_metric]



def non_remote_fit(
    logger,
    experiment_name: str,
    parent_run_id: str,
    storage_uri: str,
    task: Task,
=======
def remote_fit(
>>>>>>> 66bfc003
    training_spec: TrainingSpec,
    lightning_task_class: valid_task_types,
    best_params: dict,
    seed: int,
    backbone_import: str | None = None
) -> float | None:
    seed_everything(seed, workers=True)
    if backbone_import:
        importlib.import_module(backbone_import)

<<<<<<< HEAD
    logger.info(f"task in non_remote_fit: {task}")

    with mlflow.start_run(
    run_name= f"{task.name}_{seed}",
    nested=True,
    ) as run:
        mlflow.set_tag("mlflow.parentRunId", parent_run_id)
        #mlflow.log_param("seed", seed)
        #logger.info(f"task.name {task.name}")
        #mlflow.log_param("task", task.name)

        training_spec_copy = copy.deepcopy(training_spec)
        training_spec_with_generated_hparams = inject_hparams(training_spec_copy, best_params)
        task = training_spec_with_generated_hparams.task

        if lightning_task_class in [
            SemanticSegmentationTask,
            PixelwiseRegressionTask,
        ]:
            task.terratorch_task["plot_on_val"] = False
        lightning_task = lightning_task_class(**task.terratorch_task)

        if len(training_spec.trainer_args.get("callbacks", [])) > 0:
            warnings.warn(
                "Callbacks passed to trainer. Make sure these are stateless, as they will not be reinitialized for each task!"
            )

        default_callbacks: list[Callback] = get_default_callbacks(task.early_stop_patience, task.max_run_duration)
        # get callbacks (set to empty list if none defined) and extend with default ones
        training_spec_with_generated_hparams.trainer_args.setdefault("callbacks", []).extend(
            default_callbacks
        )  # type: ignore
        if "enable_checkpointing" in training_spec_with_generated_hparams.trainer_args:
            warnings.warn("enable_checkpointing found. Will be overwritten to False as ray will be responsible for saving models.")
        training_spec_with_generated_hparams.trainer_args["enable_checkpointing"] = False
        if "enable_progress_bar" in training_spec_with_generated_hparams.trainer_args:
            warnings.warn("enable_progress_bar found. Will be overwritten to False")
        training_spec_with_generated_hparams.trainer_args["enable_progress_bar"] = False
        trainer = Trainer(**training_spec_with_generated_hparams.trainer_args)

        trainer.logger = MLFlowLogger(
            experiment_name=experiment_name,
            run_id=run.info.run_id,
            save_dir=storage_uri,
            log_model=True,
        )
        try:
            trainer.fit(lightning_task, datamodule=task.datamodule)
            metrics = trainer.test(
                lightning_task, datamodule=task.datamodule, verbose=False
            )
            metrics = metrics[0]
        except Exception as e:
            raise Exception(str(e))
        test_metric = "test/" + task.metric.split("/")[1]
        mlflow.log_metric(f"test_{test_metric}", metrics[test_metric])
        return metrics[test_metric]


=======
    training_spec_copy = copy.deepcopy(training_spec)
    training_spec_with_generated_hparams = inject_hparams(training_spec_copy, best_params)
    task = training_spec_with_generated_hparams.task

    if lightning_task_class in [
        SemanticSegmentationTask,
        PixelwiseRegressionTask,
    ]:
        task.terratorch_task["plot_on_val"] = False
    lightning_task = lightning_task_class(**task.terratorch_task)

    if len(training_spec.trainer_args.get("callbacks", [])) > 0:
        warnings.warn(
            "Callbacks passed to trainer. Make sure these are stateless, as they will not be reinitialized for each task!"
        )

    default_callbacks: list[Callback] = get_default_callbacks(task.early_stop_patience, task.max_run_duration)
    # get callbacks (set to empty list if none defined) and extend with default ones
    training_spec_with_generated_hparams.trainer_args.setdefault("callbacks", []).extend(
        default_callbacks
    )  # type: ignore
    if "enable_checkpointing" in training_spec_with_generated_hparams.trainer_args:
        warnings.warn("enable_checkpointing found. Will be overwritten to False as ray will be responsible for saving models.")
    training_spec_with_generated_hparams.trainer_args["enable_checkpointing"] = False
    if "enable_progress_bar" in training_spec_with_generated_hparams.trainer_args:
        warnings.warn("enable_progress_bar found. Will be overwritten to False")
    training_spec_with_generated_hparams.trainer_args["enable_progress_bar"] = False
    trainer = Trainer(**training_spec_with_generated_hparams.trainer_args)
    try:
        trainer.fit(lightning_task, datamodule=task.datamodule)
        metrics = trainer.test(
            lightning_task, datamodule=task.datamodule, verbose=False
        )
        metrics = metrics[0]
    except Exception as e:
        warnings.warn(str(e))
        return None
    test_metric = "test/" + task.metric.split("/")[1]
    return metrics[test_metric]
>>>>>>> 66bfc003


def rerun_best_from_backbone(
    logger,
    parent_run_id: str,
    output_path: str,
    defaults: Defaults,
    tasks: list[Task],
    experiment_name: str,
    storage_uri: str,
    *args,
    tmp_dir: str | None = None,
    run_repetitions: int = 10,
    backbone_import: str | None = None,
    run_name: str | None = None,
    n_trials: int = 1,
    ray_storage_path: str | None = None,
    save_models: bool = False,
    run_id: str | None = None,
    optimization_space: dict | None = None,
    description: str | None = None,
<<<<<<< HEAD
    use_ray = False,
    previously_completed_task_run_names: list,
=======
>>>>>>> 66bfc003
    **kwargs,
):
    """Repeat best experiments from a benchmark run. Only works with a ray cluster.

    Args:
        parent_run_id (str): mlflow id of parent run
        output_path (str): path to store the results of the run
        tmp_dir (str): Path to temporary directory to be used for ray
        run_repetitions (int): How many runs (each with a different seed) to run per task.

    """
    if not os.path.isabs(output_path):
        raise Exception(f"output_path must be absolute. Consider using $(pwd)/{output_path}.")
    if tmp_dir is None:
        raise Exception("tmp_dir must be specified for runs with ray.")
    os.environ["RAY_TMPDIR"] = tmp_dir
<<<<<<< HEAD
    if use_ray:
        ray.init(_temp_dir=tmp_dir)
=======
    ray.init(_temp_dir=tmp_dir)
>>>>>>> 66bfc003
    if backbone_import:
        importlib.import_module(backbone_import)
    mlflow.set_tracking_uri(storage_uri)
    mlflow.set_experiment(experiment_name)

    runs: list[mlflow.entities.Run] = mlflow.search_runs(
        filter_string=f"tags.mlflow.parentRunId='{parent_run_id}'", output_format="list"
    )  # type: ignore
<<<<<<< HEAD
    logger.info(f"\nFound runs: {[run.info.run_name for run in runs]}")
=======
    print(f"Found runs: {[run.info.run_name for run in runs]}")

    table_columns = ["Task", "Metric", "Score", "MLFlow run id"]
    table_entries = []
>>>>>>> 66bfc003

    task_names = [task.name for task in tasks]
    logger.info(f"Will only run the following: {task_names}")

    table_columns = ["Task", "Metric", "Score", "mlflow_run_name", "mlflow_run_id", "mlflow_run_status"]
    table_entries = []
    ray_tasks = []
<<<<<<< HEAD
    tasks_with_new_results = []

    repeated_storage_uri = f"{storage_uri}_repeated_exp"
    if not os.path.exists(repeated_storage_uri):
        os.makedirs(repeated_storage_uri)

    repeated_experiment_name = f"{experiment_name}_repeated_exp"
    mlflow.set_tracking_uri(repeated_storage_uri)
    mlflow.set_experiment(repeated_experiment_name)

    backbone_name = defaults.terratorch_task["model_args"]["backbone"]
    with mlflow.start_run(run_name=backbone_name, run_id=None) as run:
        mlflow.set_tag("purpose", "backbone_benchmarking")

        for task in tasks:
            logger.info(f"\n\ntask: {task.name}")
            matching_runs = [run for run in runs if run.info.run_name.endswith(task.name)]  # type: ignore
            if len(matching_runs) == 0:
                msg = f"No runs found for task {task.name}. Skipping."
                warnings.warn(msg)
                continue
            if len(matching_runs) > 1:
                msg = f"More than 1 run found for task {task.name}"
                raise Exception(msg)

            #check if there are already results for this task and experiment in the folder
            past_output_path = f"{output_path.split(experiment_name)[0]}{experiment_name}_*"
            past_output_path = glob.glob(past_output_path)
            if len(sorted(past_output_path)) > 0:
                output_path = sorted(past_output_path)[0]
            logger.info(f"output path: {output_path}")
            if os.path.exists(output_path):
                logger.info("there are previous results from repeated experiments")
                existing_output = pd.read_csv(output_path)
                existing_output = existing_output[table_columns]
                existing_task_output = existing_output.loc[existing_output["Task"]==task.name].copy()
                rows, cols = existing_task_output.shape
                logger.info(f"rows: {rows} \t cols: {cols}")
                if rows > run_repetitions:
                    logger.info("task has valid results, will not re-run")
                    continue
                past_seeds = [int(item.split("_")[-1]) for item in existing_task_output["mlflow_run_name"].tolist()]
            else:
                past_seeds = []
            logger.info(f"past_seeds for task: {past_seeds}")

            best_params = matching_runs[0].data.params
            # eval them
            best_params = {k: literal_eval(v) for k, v in best_params.items()}
            training_spec = combine_with_defaults(task, defaults)
            lightning_task_class = training_spec.task.type.get_class_from_enum()

            if use_ray: #ANYTHING WITH RAY HAS NOT BEEN TESTED
                successful_seeds = [randint(1, 5000) for i in range(run_repetitions)]
                for seed in successful_seeds:
                    ray_tasks.append(
                        remote_fit.remote(
                            training_spec,
                            lightning_task_class,
                            best_params,
                            seed,
                            backbone_import=backbone_import
                        )
                    )
            else:
                experiment_info = mlflow.get_experiment_by_name(repeated_experiment_name)                
                seeds = [randint(1, 5000) for i in range(run_repetitions*3)]
                seeds = [seed for seed in seeds if seed not in past_seeds]
                
                for seed in seeds:
                    if len(past_seeds) >= run_repetitions:
                        break

                    seed_run_name = f"{task.name}_{seed}"
                    logger.info(f"now trying: {seed_run_name}")

                    #remove any existing runs with the same name
                    seed_run_data = mlflow.search_runs(
                                experiment_ids=[experiment_info.experiment_id],
                                filter_string=f'tags."mlflow.runName" LIKE "{seed_run_name}"', output_format="list"
                            )  # type: ignore
                    if len(seed_run_data)>0:
                        for item in seed_run_data:
                            logger.info(f"deleting existing run: {item}")
                            mlflow.delete_run(item.info.run_id)

                    #run model
                    score = non_remote_fit(
                            logger = logger,
                            experiment_name = repeated_experiment_name,
                            parent_run_id = run.info.run_id,
                            storage_uri = repeated_storage_uri,
                            task = task,
                            training_spec = training_spec,
                            lightning_task_class =lightning_task_class,
                            best_params = best_params,
                            seed = seed,
                            backbone_import=backbone_import
                        )
                    
                    #check if the run finished successfully
                    logger.info(f"score: {score}")
                    time.sleep(3600*2)
                    seed_run_data = mlflow.search_runs(
                                experiment_ids=[experiment_info.experiment_id],
                                filter_string=f'tags."mlflow.runName" LIKE "{seed_run_name}"', output_format="list"
                            )  # type: ignore

                    logger.info(f"run for task {task.name} seed {seed} is :{seed_run_data}")
                    if len(seed_run_data)>0:
                        if seed_run_data[0].info.status != "FINISHED":
                            client.delete_run(seed_run_data[0].info.run_id)
                            continue

                        #if the run was successful, save data
                        past_seeds.append(seed)
                        new_data = pd.DataFrame({
                                    "Task": [task.name], 
                                    "Metric": [task.metric.split("/")[-1]], 
                                    "Score": [score],
                                    "mlflow_run_name": [seed_run_name],
                                    "mlflow_run_id": [seed_run_data[0].info.run_id],
                                    "mlflow_run_status": [seed_run_data[0].info.status]
                                    })
                        logger.info(f"completed seeds so far for this task: {len(past_seeds)}")
                        if os.path.exists(output_path):
                            logger.info("there are previous results from repeated experiments")
                            existing_output = pd.read_csv(output_path)
                            existing_output = existing_output[table_columns]
                            existing_output.reset_index(inplace=True)
                            existing_task_output = existing_output.loc[existing_output["Task"]==task.name].copy()
                            rows, cols = existing_task_output.shape
                            logger.info(f"rows: {rows} \t cols: {cols}")
                            if rows == 0:
                                logger.info("no past results for this task")
                            existing_output = pd.concat([existing_output,new_data], axis=0)
                            existing_output.reset_index(inplace=True)
                            existing_output.to_csv(output_path, index=False)
                        else:
                            new_data.to_csv(output_path, index=False)
                

    if use_ray: #ANYTHING WITH RAY HAS NOT BEEN TESTED
        results = ray.get(ray_tasks)
        table_entries = [
            [
                task.name,
                task.metric.split("/")[-1],
                result,
                matching_runs[0].info.run_id
            ]
            for task, result in zip(
                [task for task in tasks_with_new_results for _ in successful_seeds], results
            )  # expand tasks
        ]

        table = tabulate(table_entries, headers=table_columns)
        logger.info(table)
        df = pd.DataFrame(data=table_entries, columns=table_columns)
        df.to_csv(output_path, index=False)

    if use_ray: #ANYTHING WITH RAY HAS NOT BEEN TESTED
        ray.shutdown()
=======
    seeds = [randint(1, 5000) for i in range(run_repetitions)]
    for task in tasks:
        matching_runs = [run for run in runs if run.info.run_name.endswith(task.name)]  # type: ignore
        if len(matching_runs) == 0:
            msg = f"No runs found for task {task.name}. Skipping."
            warnings.warn(msg)
            continue
        if len(matching_runs) > 1:
            msg = f"More than 1 run found for task {task.name}"
            raise Exception(msg)

        best_params = matching_runs[0].data.params
        # eval them
        best_params = {k: literal_eval(v) for k, v in best_params.items()}
        training_spec = combine_with_defaults(task, defaults)
        lightning_task_class = training_spec.task.type.get_class_from_enum()
        for seed in seeds:
            ray_tasks.append(
                remote_fit.remote(
                    training_spec,
                    lightning_task_class,
                    best_params,
                    seed,
                    backbone_import=backbone_import
                )
            )
    results = ray.get(ray_tasks)
    table_entries = [
        [
            task.name,
            task.metric.split("/")[-1],
            result,
            matching_runs[0].info.run_id
        ]
        for task, result in zip(
            [task for task in tasks for _ in seeds], results
        )  # expand tasks
    ]

    table = tabulate(table_entries, headers=table_columns)
    print(table)
    df = pd.DataFrame(data=table_entries, columns=table_columns)
    df.to_csv(output_path, index=False)
    ray.shutdown()
>>>>>>> 66bfc003


def main():
    CLI(rerun_best_from_backbone, fail_untyped=False)


if __name__ == "__main__":
    main()<|MERGE_RESOLUTION|>--- conflicted
+++ resolved
@@ -5,10 +5,7 @@
 import copy
 import importlib
 import os
-<<<<<<< HEAD
 import glob
-=======
->>>>>>> 66bfc003
 import warnings
 from ast import literal_eval
 from random import randint
@@ -26,12 +23,9 @@
 from lightning.pytorch.callbacks import ModelCheckpoint
 from tabulate import tabulate
 from terratorch.tasks import PixelwiseRegressionTask, SemanticSegmentationTask
-<<<<<<< HEAD
 
 from lightning.pytorch.loggers.mlflow import MLFlowLogger
 import time
-=======
->>>>>>> 66bfc003
 
 from benchmark.benchmark_types import (
     Defaults,
@@ -47,8 +41,7 @@
 
 
 @ray.remote(num_cpus=8, num_gpus=1)
-<<<<<<< HEAD
-def remote_fit(  #ANYTHING WITH RAY HAS NOT BEEN TESTED
+def remote_fit(
     training_spec: TrainingSpec,
     lightning_task_class: valid_task_types,
     best_params: dict,
@@ -109,25 +102,21 @@
 
 
 def non_remote_fit(
-    logger,
-    experiment_name: str,
-    parent_run_id: str,
-    storage_uri: str,
-    task: Task,
-=======
-def remote_fit(
->>>>>>> 66bfc003
-    training_spec: TrainingSpec,
-    lightning_task_class: valid_task_types,
-    best_params: dict,
-    seed: int,
-    backbone_import: str | None = None
-) -> float | None:
+        logger,
+        experiment_name: str,
+        parent_run_id: str,
+        storage_uri: str,
+        task: Task,
+        training_spec: TrainingSpec,
+        lightning_task_class: valid_task_types,
+        best_params: dict,
+        seed: int,
+        backbone_import: str | None = None
+    ) -> float | None:
     seed_everything(seed, workers=True)
     if backbone_import:
         importlib.import_module(backbone_import)
 
-<<<<<<< HEAD
     logger.info(f"task in non_remote_fit: {task}")
 
     with mlflow.start_run(
@@ -187,47 +176,6 @@
         return metrics[test_metric]
 
 
-=======
-    training_spec_copy = copy.deepcopy(training_spec)
-    training_spec_with_generated_hparams = inject_hparams(training_spec_copy, best_params)
-    task = training_spec_with_generated_hparams.task
-
-    if lightning_task_class in [
-        SemanticSegmentationTask,
-        PixelwiseRegressionTask,
-    ]:
-        task.terratorch_task["plot_on_val"] = False
-    lightning_task = lightning_task_class(**task.terratorch_task)
-
-    if len(training_spec.trainer_args.get("callbacks", [])) > 0:
-        warnings.warn(
-            "Callbacks passed to trainer. Make sure these are stateless, as they will not be reinitialized for each task!"
-        )
-
-    default_callbacks: list[Callback] = get_default_callbacks(task.early_stop_patience, task.max_run_duration)
-    # get callbacks (set to empty list if none defined) and extend with default ones
-    training_spec_with_generated_hparams.trainer_args.setdefault("callbacks", []).extend(
-        default_callbacks
-    )  # type: ignore
-    if "enable_checkpointing" in training_spec_with_generated_hparams.trainer_args:
-        warnings.warn("enable_checkpointing found. Will be overwritten to False as ray will be responsible for saving models.")
-    training_spec_with_generated_hparams.trainer_args["enable_checkpointing"] = False
-    if "enable_progress_bar" in training_spec_with_generated_hparams.trainer_args:
-        warnings.warn("enable_progress_bar found. Will be overwritten to False")
-    training_spec_with_generated_hparams.trainer_args["enable_progress_bar"] = False
-    trainer = Trainer(**training_spec_with_generated_hparams.trainer_args)
-    try:
-        trainer.fit(lightning_task, datamodule=task.datamodule)
-        metrics = trainer.test(
-            lightning_task, datamodule=task.datamodule, verbose=False
-        )
-        metrics = metrics[0]
-    except Exception as e:
-        warnings.warn(str(e))
-        return None
-    test_metric = "test/" + task.metric.split("/")[1]
-    return metrics[test_metric]
->>>>>>> 66bfc003
 
 
 def rerun_best_from_backbone(
@@ -249,11 +197,8 @@
     run_id: str | None = None,
     optimization_space: dict | None = None,
     description: str | None = None,
-<<<<<<< HEAD
     use_ray = False,
     previously_completed_task_run_names: list,
-=======
->>>>>>> 66bfc003
     **kwargs,
 ):
     """Repeat best experiments from a benchmark run. Only works with a ray cluster.
@@ -270,12 +215,8 @@
     if tmp_dir is None:
         raise Exception("tmp_dir must be specified for runs with ray.")
     os.environ["RAY_TMPDIR"] = tmp_dir
-<<<<<<< HEAD
     if use_ray:
         ray.init(_temp_dir=tmp_dir)
-=======
-    ray.init(_temp_dir=tmp_dir)
->>>>>>> 66bfc003
     if backbone_import:
         importlib.import_module(backbone_import)
     mlflow.set_tracking_uri(storage_uri)
@@ -284,14 +225,7 @@
     runs: list[mlflow.entities.Run] = mlflow.search_runs(
         filter_string=f"tags.mlflow.parentRunId='{parent_run_id}'", output_format="list"
     )  # type: ignore
-<<<<<<< HEAD
     logger.info(f"\nFound runs: {[run.info.run_name for run in runs]}")
-=======
-    print(f"Found runs: {[run.info.run_name for run in runs]}")
-
-    table_columns = ["Task", "Metric", "Score", "MLFlow run id"]
-    table_entries = []
->>>>>>> 66bfc003
 
     task_names = [task.name for task in tasks]
     logger.info(f"Will only run the following: {task_names}")
@@ -299,7 +233,6 @@
     table_columns = ["Task", "Metric", "Score", "mlflow_run_name", "mlflow_run_id", "mlflow_run_status"]
     table_entries = []
     ray_tasks = []
-<<<<<<< HEAD
     tasks_with_new_results = []
 
     repeated_storage_uri = f"{storage_uri}_repeated_exp"
@@ -463,52 +396,6 @@
 
     if use_ray: #ANYTHING WITH RAY HAS NOT BEEN TESTED
         ray.shutdown()
-=======
-    seeds = [randint(1, 5000) for i in range(run_repetitions)]
-    for task in tasks:
-        matching_runs = [run for run in runs if run.info.run_name.endswith(task.name)]  # type: ignore
-        if len(matching_runs) == 0:
-            msg = f"No runs found for task {task.name}. Skipping."
-            warnings.warn(msg)
-            continue
-        if len(matching_runs) > 1:
-            msg = f"More than 1 run found for task {task.name}"
-            raise Exception(msg)
-
-        best_params = matching_runs[0].data.params
-        # eval them
-        best_params = {k: literal_eval(v) for k, v in best_params.items()}
-        training_spec = combine_with_defaults(task, defaults)
-        lightning_task_class = training_spec.task.type.get_class_from_enum()
-        for seed in seeds:
-            ray_tasks.append(
-                remote_fit.remote(
-                    training_spec,
-                    lightning_task_class,
-                    best_params,
-                    seed,
-                    backbone_import=backbone_import
-                )
-            )
-    results = ray.get(ray_tasks)
-    table_entries = [
-        [
-            task.name,
-            task.metric.split("/")[-1],
-            result,
-            matching_runs[0].info.run_id
-        ]
-        for task, result in zip(
-            [task for task in tasks for _ in seeds], results
-        )  # expand tasks
-    ]
-
-    table = tabulate(table_entries, headers=table_columns)
-    print(table)
-    df = pd.DataFrame(data=table_entries, columns=table_columns)
-    df.to_csv(output_path, index=False)
-    ray.shutdown()
->>>>>>> 66bfc003
 
 
 def main():
